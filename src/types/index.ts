--- conflicted
+++ resolved
@@ -200,11 +200,7 @@
   message: string;
   details?: unknown;
   timestamp: Date;
-<<<<<<< HEAD
-}
-
-=======
-} 
+}
 
 export interface Notification {
   _id?: string;
@@ -221,32 +217,23 @@
   success: boolean;
   notifications?: Notification[];
   message?: string;
-} 
-
->>>>>>> ced1f295
+}
+
 // Journal Types
 export interface JournalEntry {
   id: string;
   userId: string;
-<<<<<<< HEAD
-  title: string;
-  content: string;
-  emotionEntryId?: string;
-  tags: string[];
-=======
   emotionEntryId?: string;
   title: string;
   content: string;
   mood?: number; // 1-10 scale
   tags: string[];
   isPrivate: boolean;
->>>>>>> ced1f295
   createdAt: Date;
   updatedAt: Date;
 }
 
-<<<<<<< HEAD
-// Analytics Types  
+// Analytics Types
 export interface UserAnalytics {
   userId: string;
   totalEntries: number;
@@ -259,20 +246,39 @@
   weeklyProgress: EmotionTrend[];
   gamesPlayed: number;
   achievementsUnlocked: Achievement[];
+  weeklyStats: {
+    averageMood: number;
+    totalEntries: number;
+    moodTrend: EmotionTrend[];
+    topEmotions: { emotion: EmotionType; count: number }[];
+  };
+  monthlyStats: {
+    averageMood: number;
+    totalEntries: number;
+    streakData: { current: number; longest: number };
+    gameActivity: { gamesPlayed: number; averageScore: number };
+  };
+  insights: string[];
+  lastUpdated: Date;
 }
 
 // AI Response Types
 export interface AIInsightResponse {
+  success: boolean;
   insights: string[];
   recommendations: string[];
   summary: string;
   resources: string[];
+  detailedInsights?: {
+    summary: string;
+    recommendations: string[];
+    moodAnalysis: string;
+    trendObservations: string[];
+  };
+  error?: string;
 }
 
 // Request Types
-=======
-// API Request Types
->>>>>>> ced1f295
 export interface CreateEmotionRequest {
   emotion: EmotionType;
   intensity: number;
@@ -284,8 +290,9 @@
   title: string;
   content: string;
   emotionEntryId?: string;
-<<<<<<< HEAD
+  mood?: number;
   tags?: string[];
+  isPrivate?: boolean;
 }
 
 // Post-Game Feedback Types
@@ -314,40 +321,4 @@
     duration?: number;
     achievements?: string[];
   };
-=======
-  mood?: number;
-  tags?: string[];
-  isPrivate?: boolean;
-}
-
-// Analytics Types
-export interface UserAnalytics {
-  userId: string;
-  weeklyStats: {
-    averageMood: number;
-    totalEntries: number;
-    moodTrend: EmotionTrend[];
-    topEmotions: { emotion: EmotionType; count: number }[];
-  };
-  monthlyStats: {
-    averageMood: number;
-    totalEntries: number;
-    streakData: { current: number; longest: number };
-    gameActivity: { gamesPlayed: number; averageScore: number };
-  };
-  insights: string[];
-  lastUpdated: Date;
-}
-
-// AI Response Types
-export interface AIInsightResponse {
-  success: boolean;
-  insights?: {
-    summary: string;
-    recommendations: string[];
-    moodAnalysis: string;
-    trendObservations: string[];
-  };
-  error?: string;
->>>>>>> ced1f295
 } 